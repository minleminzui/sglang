--- conflicted
+++ resolved
@@ -12,7 +12,6 @@
 from PIL import Image
 from transformers import BaseImageProcessorFast
 
-<<<<<<< HEAD
 from sglang.srt.managers.schedule_batch import (
     Modality,
     MultimodalDataItem,
@@ -26,11 +25,7 @@
     load_video,
     logger,
 )
-=======
-from sglang.srt.environ import envs
-from sglang.srt.managers.schedule_batch import Modality, MultimodalDataItem
-from sglang.srt.utils import is_npu, load_audio, load_image, load_video, logger
->>>>>>> ee1ca51d
+
 from sglang.srt.utils.cuda_ipc_transport_utils import (
     MM_FEATURE_CACHE_SIZE,
     MM_ITEM_MEMORY_POOL_RECYCLE_INTERVAL,
